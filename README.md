# Feed.ly - AI-Powered Content Filtering for LinkedIn

Feed.ly is a browser extension that helps you reclaim control of your LinkedIn feed using AI-powered content filtering. Instead of endless scrolling through irrelevant content, Feed.ly intelligently categorizes posts to show you only what matters to you.

## 🌟 Inspiration

<<<<<<< HEAD
The web started as a place of discovery, but has evolved into an environment where doom scrolling and AI-generated content dominate our attention. Feed.ly aims to reverse this trend by using AI for good - helping users craft a more meaningful and personalized social media experience.
=======
The web started as a place of discovery, but has evolved into a place where doom scrolling and AI-generated content dominate our attention. FilterIn aims to reverse this trend by using AI for good - helping users curate a more meaningful and personalized social media experience.
>>>>>>> f84ebf09

With California's new laws restricting algorithmic feeds for minors and a growing focus on "unregretted" user time, Feed.ly represents a step towards more intentional content consumption on LinkedIn.

## ✨ Features

- AI-powered post categorization
- Customizable content filters
- Enhanced feed relevance
- Reduced noise and irrelevant content
- Better discovery experience

## 🚀 Getting Started

1. Clone the repository

2. Install dependencies

```bash
pnpm install
```

3. Run the development server

```bash
pnpm run dev
```

4. Load the extension in Chrome:
   - Open Chrome and navigate to `chrome://extensions/`
   - Enable "Developer mode"
   - Click "Load unpacked"
   - Select the `build/chrome-mv3-dev` directory

## 🛠️ Built With

- [Plasmo Framework](https://docs.plasmo.com/) - The ultimate Browser Extension SDK
- React - Frontend UI
- OpenAI - Content classification

## 📚 Documentation

For detailed information about the Plasmo framework used in this project, visit:

- [Plasmo Documentation](https://docs.plasmo.com/)
- [Getting Started with Plasmo](https://docs.plasmo.com/framework)

## 🤝 Contributing

Contributions are welcome! Please feel free to submit a Pull Request.

## 📝 License

This project is licensed under the MIT License - see the [LICENSE](LICENSE) file for details.

## 🙏 Acknowledgments

- Thanks to the Plasmo team for their amazing framework
- The LinkedIn community for inspiration and feedback... and posts worth blocking
- All contributors and supporters of this project

Made with ❤️ by InMates<|MERGE_RESOLUTION|>--- conflicted
+++ resolved
@@ -4,13 +4,7 @@
 
 ## 🌟 Inspiration
 
-<<<<<<< HEAD
-The web started as a place of discovery, but has evolved into an environment where doom scrolling and AI-generated content dominate our attention. Feed.ly aims to reverse this trend by using AI for good - helping users craft a more meaningful and personalized social media experience.
-=======
-The web started as a place of discovery, but has evolved into a place where doom scrolling and AI-generated content dominate our attention. FilterIn aims to reverse this trend by using AI for good - helping users curate a more meaningful and personalized social media experience.
->>>>>>> f84ebf09
-
-With California's new laws restricting algorithmic feeds for minors and a growing focus on "unregretted" user time, Feed.ly represents a step towards more intentional content consumption on LinkedIn.
+The web started as a place of discovery, but has evolved into an environment where doom scrolling and AI-generated content dominate our attention. Feed.ly aims to reverse this trend by using AI for good - helping users create a more meaningful and personalized social feed.
 
 ## ✨ Features
 
